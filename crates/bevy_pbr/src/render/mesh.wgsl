--- conflicted
+++ resolved
@@ -72,19 +72,8 @@
 #endif
 
 @vertex
-<<<<<<< HEAD
-fn vertex(vertex_no_morph: Vertex) -> VertexOutput {
-    var out: VertexOutput;
-=======
 fn vertex(vertex_no_morph: Vertex) -> MeshVertexOutput {
     var out: MeshVertexOutput;
-
-#ifdef MORPH_TARGETS
-    var vertex = morph_vertex(vertex_no_morph);
-#else
-    var vertex = vertex_no_morph;
-#endif
->>>>>>> c24520cb
 
 #ifdef MORPH_TARGETS
     var vertex = morph_vertex(vertex_no_morph);
